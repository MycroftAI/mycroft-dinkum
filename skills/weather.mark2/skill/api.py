--- conflicted
+++ resolved
@@ -22,10 +22,7 @@
 provided, precluding us from having to do the conversions.
 
 """
-<<<<<<< HEAD
-=======
 import base64
->>>>>>> 675839eb
 import json
 import requests
 
@@ -151,13 +148,10 @@
             # For whatever reason, we didn't get back a usable response.
             # This is a direct attempt to hit the api as fallback.
             weather_config = Configuration.get().get("openweathermap")
-<<<<<<< HEAD
-            owm_key = weather_config["key"]
-=======
+
             # Yeah we know...
             default_yek = base64.b64decode(b'OWU0NzdkMDk0YmYxOWFiMDE4NzFjOTIwZDI3ZGJiODg=')
             owm_key = weather_config.get("key", default_yek.decode("utf-8"))
->>>>>>> 675839eb
             owm_url = weather_config["url"]
 
             query_parameters["APPID"] = owm_key
