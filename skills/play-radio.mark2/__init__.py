--- conflicted
+++ resolved
@@ -196,15 +196,6 @@
         stream_uri = None
         station_name = None
         mime = None
-<<<<<<< HEAD
-        while not mime:
-            try:
-                stream_uri = self.current_station.get("url_resolved", "")
-                station_name = self.current_station.get("name", "").replace("\n", "")
-                mime = self.rs.find_mime_type(stream_uri)
-            except requests.exceptions.RequestException:
-                self.rs.get_next_station()
-=======
         tries = 0
         while not mime and tries < 10:
             tries += 1
@@ -218,7 +209,6 @@
                 self.rs.get_next_station()
         if not mime:
             self.log.error("Unsuccessful mime type checks for 10 different stations, cannot connect.")
->>>>>>> b12a8505
 
         self.CPS_play((stream_uri, mime))
 
