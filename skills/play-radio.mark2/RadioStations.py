# Copyright 2021 Mycroft AI Inc.
#
# Licensed under the Apache License, Version 2.0 (the "License");
# you may not use this file except in compliance with the License.
# You may obtain a copy of the License at
#
#    http://www.apache.org/licenses/LICENSE-2.0
#
# Unless required by applicable law or agreed to in writing, software
# distributed under the License is distributed on an "AS IS" BASIS,
# WITHOUT WARRANTIES OR CONDITIONS OF ANY KIND, either express or implied.
# See the License for the specific language governing permissions and
# limitations under the License.

import random
import requests

from mycroft.util.log import LOG

from pyradios.base_url import fetch_hosts


def sort_on_vpc(k):
    return k["votes_plus_clicks"]


def sort_on_confidence(k):
    return k["confidence"]


class RadioStations:
    def __init__(self):
        self.index = 0
        self.blacklist = [
            "icecast",
        ]
        self.media_verbs = ["play", "listen", "turn on", "start"]
        self.noise_words = ["on", "to", "the", "music", "station", "channel", "radio"]
        self.search_limit = 1000

        self.base_urls = ["https://" + host + "/json/" for host in fetch_hosts()]
        self.base_url = random.choice(self.base_urls)
        LOG.debug(f"BASE URL CHOSEN: {self.base_url}")
        LOG.debug(f"NUMBER OF BASE URLS FOUND: {len(self.base_urls)}")
        self.genre_tags_response = self.query_server("tags?order=stationcount&reverse=true&hidebroken=true&limit=10000")
        if not self.genre_tags_response:
            # TODO: Figure out what to do if we can't get a server at all.
            pass

        # There are many "genre" tags which are actually specific to one station.
        # Since these aren't genres and they clutter things up, we'll
        # only take tags that have 2 or more.
        # First make a list of lists to simplify.
        self.genre_tags = [
            [genre.get("name", ""), genre.get("stationcount", "")] for genre in self.genre_tags_response
            if genre["stationcount"] and genre["stationcount"] > 2
        ]
        LOG.debug(f"{len(self.genre_tags_response)} genre tags returned.")
        LOG.debug(f"{len(self.genre_tags)} genre tags after filtering.")
        # Then split the lists. This will make things easier downstream
        # when we use station count to weight a random choice operation.
        self.genre_tags, self.genre_weights = map(list, zip(*self.genre_tags))
        LOG.debug(f"FIRST GENRE TAG IS {self.genre_tags[0]}")
        LOG.debug(f"FIRST GENRE WEIGHT IS {self.genre_weights[0]}")

        self.channel_index = 0
        LOG.debug(f"RETURNED: {stations}")
        # Default to using the genre tag with the most radio stations.
        # As of this comment it is "pop".
        self.last_search_terms = self.genre_tags[self.channel_index]
        LOG.debug(f"DEFAULT LAST SEARCH TERM: {self.last_search_terms}")
        self.genre_to_play = ""
<<<<<<< HEAD
        self.stations = self.get_stations(self.last_search_terms)
        # LOG.debug(f"SEARCH TERM RETURNS {len(self.stations)} stations")
        LOG.debug(f"FIRST STATION RETURNED IS {self.stations[0]}")
=======
        self.get_stations(self.last_search_terms)
        LOG.debug(f"SEARCH TERM RETURNS {len(self.stations)} stations")
        LOG.debug(f"FIRST STATION RETURNED IS {len(self.stations[0])}")
>>>>>>> fad4638e
        self.original_utterance = ""

    def query_server(self, endpoint):
        """
        Since we have a list of possible servers to hit,
        and since servers can be unresponsive sometimes, if we
        don't get a success code we will retry with 10 different
        servers before giving up.

        Returns: a decoded response object.
        """
        uri = self.base_url + endpoint
        response = requests.get(uri)
        retries = 0
        while retries < 10:
            if 200 <= response.status_code < 300:
                return response.json()
            else:
                self.base_url = random.choice(self.base_urls)
                retries += 1

    def find_mime_type(self, url: str) -> str:
        """Determine the mime type of a file at the given url.
        Args:
            url: remote url to check
        Returns:
            Mime type - defaults to 'audio/mpeg'
        """
        mime = "audio/mpeg"
        response = requests.Session().head(url, allow_redirects=True)
        if 200 <= response.status_code < 300:
            mime = response.headers["content-type"]
        return mime

    def clean_sentence(self, sentence):
        sentence = sentence.lower()
        sa = sentence.split(" ")
        vrb = sa[0].lower()
        if vrb in self.media_verbs:
            sentence = sentence[len(vrb) :]

        sa = sentence.split(" ")
        final_sentence = ""
        for wrd in sa:
            if wrd not in self.noise_words:
                final_sentence += " " + wrd

        return final_sentence.strip()

    def domain_is_unique(self, stream_uri, stations):
        return True

    def blacklisted(self, stream_uri):
        for bl in self.blacklist:
            if bl in stream_uri:
                return True
        return False

    def _search(self, srch_term, limit):
        LOG.debug(f"_SEARCH got {srch_term}, {limit}")
        endpoint = f"stations/search?limit={limit}&hidebroken=true&order=clickcount&reverse=true&tagList="
        query = srch_term.replace(" ", "+")
        endpoint += query
        LOG.debug(f"ENDPOINT: {endpoint}")
        # print("\n\n%s\n\n" % (uri,)) -- Where are print statements going?
        stations = self.query_server(endpoint)
        if stations:
            return stations
        else:
            # TODO: What if it fails?
            return []

    def confidence(self, phrase, station):
        # TODO this needs to be shared between radio
        # and music (probably all common plays) BUT I don't know if I want it
        # to be the one in common play. we will see.
        phrase = phrase.lower()
        name = station["name"]
        name = name.replace("\n", " ")
        name = name.lower()
        tags = station.get("tags", [])
        if type(tags) is not list:
            tags = tags.split(",")
        confidence = 0.0
        if phrase in name:
            confidence += 0.1
        for tag in tags:
            tag = tag.lower()
            if phrase in tag:
                confidence += 0.01
            if phrase == tag:
                confidence += 0.1

        confidence = min(confidence, 1.0)
        return confidence

    def search(self, sentence, limit):
        LOG.debug(f"SEARCH METHOD GOT: {sentence}, {limit}")
        unique_stations = {}
        self.original_utterance = sentence
        search_term_candidate = self.clean_sentence(sentence)
        LOG.debug(f"SEARCH TERM AFTER CLEANING: {search_term_candidate}")
        if search_term_candidate in self.genre_tags:
            self.last_search_terms = search_term_candidate
            self.genre_to_play = self.last_search_terms
        else:
            self.last_search_terms = ""
        if self.last_search_terms == "":
            # if search terms after clean are null it was most
            # probably something like 'play music' or 'play
            # radio' so we will just select a random genre
            # weighted by the number of stations in each
            self.last_search_terms = random.choices(self.genre_tags, weights=self.genre_weights, k=1)[0]
            self.genre_to_play = self.last_search_terms

        stations = self._search(self.last_search_terms, limit)
        LOG.debug("RETURNED FROM _SEARCH: {len(stations})")
        # whack dupes, favor match confidence
        for station in stations:
            station_name = station.get("name", "")
            station_name = station_name.replace("\n", " ")
            stream_uri = station.get("url_resolved", "")
            if stream_uri != "" and not self.blacklisted(stream_uri):
                if station_name in unique_stations:
                    if (
                        self.confidence(self.original_utterance, station)
                        > unique_stations[station_name]["confidence"]
                    ):
                        station["confidence"] = self.confidence(
                            self.original_utterance, station
                        )
                        unique_stations[station_name] = station
                else:
                    if self.domain_is_unique(stream_uri, stations):
                        station["confidence"] = self.confidence(
                            self.original_utterance, station
                        )
                        unique_stations[station_name] = station

        res = []
        for station in unique_stations:
            votes_plus_clicks = 0
            votes_plus_clicks += int(unique_stations[station].get("votes", 0))
            votes_plus_clicks += int(unique_stations[station].get("clickcount", 0))
            unique_stations[station]["votes_plus_clicks"] = votes_plus_clicks

            res.append(unique_stations[station])

        # res.sort(key=sort_on_vpc, reverse=True)
        res.sort(key=sort_on_confidence, reverse=True)
        LOG.debug(f"RETURNED FROM SEARCH: {res[0]}")
        return res

    def convert_array_to_dict(self, stations):
        new_dict = {}
        for station in stations:
            uri = station.get("url_resolved", "")
            if uri != "":
                votes_plus_clicks = int(station.get("votes", 0)) + int(
                    station.get("clickcount", 0)
                )
                new_dict[uri] = {
                    "name": station.get("name", "").replace("\n", ""),
                    "url_resolved": uri,
                    "home": station.get("homepage", ""),
                    "tags": station.get("tags", ""),
                    "country": station.get("country", ""),
                    "countrycode": station.get("countrycode", ""),
                    "votes": station.get("votes", ""),
                    "clickcount": station.get("clickcount", ""),
                    "votes_plus_clicks": votes_plus_clicks,
                }
        return new_dict

    def get_stations(self, utterance):
        LOG.debug(f"Utterance to get_stations: {utterance}")
        LOG.debug(f"SEARCH LIMIT: {self.search_limit}")
        self.stations = self.search(utterance, self.search_limit)
        # LOG.debug(f"STATIONS RECIEVED BY GET_STATIONS: {self.stations}")
        self.index = 0

    def get_station_count(self):
        return len(self.stations)

    def get_station_index(self):
        return self.index

    def get_current_station(self):
        if len(self.stations) > 0:
            if self.index > (len(self.stations) - 1):
                # this covers up a bug
                self.index = 0
            return self.stations[self.index]
        return None

    def get_next_station(self):
        if self.index == len(self.stations):
            self.index = 0
        else:
            self.index += 1
        return self.get_current_station()

    def get_previous_station(self):
        if self.index == 0:
            self.index = len(self.stations) - 1
        else:
            self.index -= 1
        return self.get_current_station()

    def get_next_channel(self):
        if self.channel_index == len(self.genre_tags) - 1:
            self.channel_index = 0
        else:
            self.channel_index += 1
        self.index = 0
        self.get_stations(self.genre_tags[self.channel_index])
        return self.genre_tags[self.channel_index]

    def get_previous_channel(self):
        if self.channel_index == 0:
            self.channel_index = len(self.genre_tags) - 1
        else:
            self.channel_index -= 1
        self.index = 0
        self.get_stations(self.genre_tags[self.channel_index])
        return self.genre_tags[self.channel_index]<|MERGE_RESOLUTION|>--- conflicted
+++ resolved
@@ -70,15 +70,9 @@
         self.last_search_terms = self.genre_tags[self.channel_index]
         LOG.debug(f"DEFAULT LAST SEARCH TERM: {self.last_search_terms}")
         self.genre_to_play = ""
-<<<<<<< HEAD
-        self.stations = self.get_stations(self.last_search_terms)
-        # LOG.debug(f"SEARCH TERM RETURNS {len(self.stations)} stations")
-        LOG.debug(f"FIRST STATION RETURNED IS {self.stations[0]}")
-=======
         self.get_stations(self.last_search_terms)
         LOG.debug(f"SEARCH TERM RETURNS {len(self.stations)} stations")
         LOG.debug(f"FIRST STATION RETURNED IS {len(self.stations[0])}")
->>>>>>> fad4638e
         self.original_utterance = ""
 
     def query_server(self, endpoint):
