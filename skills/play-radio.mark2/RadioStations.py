# Copyright 2021 Mycroft AI Inc.
#
# Licensed under the Apache License, Version 2.0 (the "License");
# you may not use this file except in compliance with the License.
# You may obtain a copy of the License at
#
#    http://www.apache.org/licenses/LICENSE-2.0
#
# Unless required by applicable law or agreed to in writing, software
# distributed under the License is distributed on an "AS IS" BASIS,
# WITHOUT WARRANTIES OR CONDITIONS OF ANY KIND, either express or implied.
# See the License for the specific language governing permissions and
# limitations under the License.

import random
import requests

<<<<<<< HEAD
from mycroft.util.log import LOG

=======
>>>>>>> bb7c5f72
from pyradios.base_url import fetch_hosts


def sort_on_vpc(k):
    return k["votes_plus_clicks"]


def sort_on_confidence(k):
    return k["confidence"]


class RadioStations:
    def __init__(self):
        self.station_index = 0
        self.blacklist = [
            "icecast",
        ]
        self.media_verbs = ["play", "listen", "turn on", "start"]
        self.noise_words = ["on", "to", "the", "music", "station", "channel", "radio"]
        self.search_limit = 1000

        self.base_urls = ["https://" + host + "/json/" for host in fetch_hosts()]
        self.base_url = random.choice(self.base_urls)
<<<<<<< HEAD
        LOG.debug(f"BASE URL CHOSEN: {self.base_url}")
        LOG.debug(f"NUMBER OF BASE URLS FOUND: {len(self.base_urls)}")
=======
>>>>>>> bb7c5f72
        self.genre_tags_response = self.query_server("tags?order=stationcount&reverse=true&hidebroken=true&limit=10000")
        if not self.genre_tags_response:
            # TODO: Figure out what to do if we can't get a server at all.
            pass

<<<<<<< HEAD
        # There are many "genre" tags which are actually specific to one station.
        # Since these aren't genres and they clutter things up, we'll
        # only take tags that have 2 or more.
        # First make a list of lists to simplify.
        self.genre_tags = [
            [genre.get("name", ""), genre.get("stationcount", "")] for genre in self.genre_tags_response
            if genre["stationcount"] and genre["stationcount"] > 2
        ]
        LOG.debug(f"{len(self.genre_tags_response)} genre tags returned.")
        LOG.debug(f"{len(self.genre_tags)} genre tags after filtering.")
        # Then split the lists. This will make things easier downstream
        # when we use station count to weight a random choice operation.
        self.genre_tags, self.genre_weights = map(list, zip(*self.genre_tags))
        LOG.debug(f"FIRST GENRE TAG IS {self.genre_tags[0]}")
        LOG.debug(f"FIRST GENRE WEIGHT IS {self.genre_weights[0]}")
=======
        self.genre_tags = [genre.get("name", "") for genre in self.genre_tags_response]
>>>>>>> bb7c5f72

        self.channel_index = 0
        # Default to using the genre tag with the most radio stations.
        # As of this comment it is "pop".
        self.last_search_terms = self.genre_tags[self.channel_index]
<<<<<<< HEAD
        LOG.debug(f"DEFAULT LAST SEARCH TERM: {self.last_search_terms}")
=======
>>>>>>> bb7c5f72
        self.genre_to_play = ""
        self.get_stations(self.last_search_terms)
        LOG.debug(f"SEARCH TERM RETURNS {len(self.stations)} stations")
        LOG.debug(f"FIRST STATION RETURNED IS {len(self.stations[0])}")
        self.original_utterance = ""

    def query_server(self, endpoint):
        """
        Since we have a list of possible servers to hit,
        and since servers can be unresponsive sometimes, if we
        don't get a success code we will retry with 10 different
        servers before giving up.

        Returns: a decoded response object.
        """
        uri = self.base_url + endpoint
        response = requests.get(uri)
        retries = 0
        while retries < 10:
            if 200 <= response.status_code < 300:
                return response.json()
            else:
                self.base_url = random.choice(self.base_urls)
                retries += 1

    def find_mime_type(self, url: str) -> str:
        """Determine the mime type of a file at the given url.
        Args:
            url: remote url to check
        Returns:
            Mime type - defaults to 'audio/mpeg'
        """
        mime = "audio/mpeg"
        response = requests.Session().head(url, allow_redirects=True)
        if 200 <= response.status_code < 300:
            mime = response.headers["content-type"]
        return mime

    def clean_sentence(self, sentence):
        sentence = sentence.lower()
        sa = sentence.split(" ")
        vrb = sa[0].lower()
        if vrb in self.media_verbs:
            sentence = sentence[len(vrb) :]

        sa = sentence.split(" ")
        final_sentence = ""
        for wrd in sa:
            if wrd not in self.noise_words:
                final_sentence += " " + wrd

        return final_sentence.strip()

    def domain_is_unique(self, stream_uri, stations):
        return True

    def blacklisted(self, stream_uri):
        for bl in self.blacklist:
            if bl in stream_uri:
                return True
        return False

    def _search(self, srch_term, limit):
<<<<<<< HEAD
        LOG.debug(f"_SEARCH got {srch_term}, {limit}")
        endpoint = f"stations/search?limit={limit}&hidebroken=true&order=clickcount&reverse=true&tagList="
        query = srch_term.replace(" ", "+")
        endpoint += query
        LOG.debug(f"ENDPOINT: {endpoint}")
=======
        endpoint = f"stations/search?limit={limit}&hidebroken=true&order=clickcount&reverse=true&tagList="
        query = srch_term.replace(" ", "+")
        endpoint += query
>>>>>>> bb7c5f72
        # print("\n\n%s\n\n" % (uri,)) -- Where are print statements going?
        stations = self.query_server(endpoint)
        if stations:
            return stations
        else:
            # TODO: What if it fails?
            return []

    def confidence(self, phrase, station):
        # TODO this needs to be shared between radio
        # and music (probably all common plays) BUT I don't know if I want it
        # to be the one in common play. we will see.
        phrase = phrase.lower()
        name = station["name"]
        name = name.replace("\n", " ")
        name = name.lower()
        tags = station.get("tags", [])
        if type(tags) is not list:
            tags = tags.split(",")
        confidence = 0.0
        if phrase in name:
            confidence += 0.1
        for tag in tags:
            tag = tag.lower()
            if phrase in tag:
                confidence += 0.01
            if phrase == tag:
                confidence += 0.1

        confidence = min(confidence, 1.0)
        return confidence

    def search(self, sentence, limit):
        LOG.debug(f"SEARCH METHOD GOT: {sentence}, {limit}")
        unique_stations = {}
        self.original_utterance = sentence
        search_term_candidate = self.clean_sentence(sentence)
<<<<<<< HEAD
        LOG.debug(f"SEARCH TERM AFTER CLEANING: {search_term_candidate}")
=======
>>>>>>> bb7c5f72
        if search_term_candidate in self.genre_tags:
            self.last_search_terms = search_term_candidate
            self.genre_to_play = self.last_search_terms
        else:
            self.last_search_terms = ""
        if self.last_search_terms == "":
            # if search terms after clean are null it was most
            # probably something like 'play music' or 'play
            # radio' so we will just select a random genre
<<<<<<< HEAD
            # weighted by the number of stations in each
            self.last_search_terms = random.choices(self.genre_tags, weights=self.genre_weights, k=1)[0]
=======
            self.channel_index = random.randrange(len(self.genre_tags) - 1)
            self.last_search_terms = self.genre_tags[self.channel_index]
>>>>>>> bb7c5f72
            self.genre_to_play = self.last_search_terms

        stations = self._search(self.last_search_terms, limit)
        LOG.debug("RETURNED FROM _SEARCH: {len(stations})")
        # whack dupes, favor match confidence
        for station in stations:
            station_name = station.get("name", "")
            station_name = station_name.replace("\n", " ")
            stream_uri = station.get("url_resolved", "")
            if stream_uri != "" and not self.blacklisted(stream_uri):
                if station_name in unique_stations:
                    if (
                        self.confidence(self.original_utterance, station)
                        > unique_stations[station_name]["confidence"]
                    ):
                        station["confidence"] = self.confidence(
                            self.original_utterance, station
                        )
                        unique_stations[station_name] = station
                else:
                    if self.domain_is_unique(stream_uri, stations):
                        station["confidence"] = self.confidence(
                            self.original_utterance, station
                        )
                        unique_stations[station_name] = station

        res = []
        for station in unique_stations:
            votes_plus_clicks = 0
            votes_plus_clicks += int(unique_stations[station].get("votes", 0))
            votes_plus_clicks += int(unique_stations[station].get("clickcount", 0))
            unique_stations[station]["votes_plus_clicks"] = votes_plus_clicks

            res.append(unique_stations[station])

        # res.sort(key=sort_on_vpc, reverse=True)
        res.sort(key=sort_on_confidence, reverse=True)
        LOG.debug(f"RETURNED FROM SEARCH: {res[0]}")
        return res

    def convert_array_to_dict(self, stations):
        new_dict = {}
        for station in stations:
            uri = station.get("url_resolved", "")
            if uri != "":
                votes_plus_clicks = int(station.get("votes", 0)) + int(
                    station.get("clickcount", 0)
                )
                new_dict[uri] = {
                    "name": station.get("name", "").replace("\n", ""),
                    "url_resolved": uri,
                    "home": station.get("homepage", ""),
                    "tags": station.get("tags", ""),
                    "country": station.get("country", ""),
                    "countrycode": station.get("countrycode", ""),
                    "votes": station.get("votes", ""),
                    "clickcount": station.get("clickcount", ""),
                    "votes_plus_clicks": votes_plus_clicks,
                }
        return new_dict

    def get_stations(self, utterance):
        LOG.debug(f"Utterance to get_stations: {utterance}")
        LOG.debug(f"SEARCH LIMIT: {self.search_limit}")
        self.stations = self.search(utterance, self.search_limit)
        # LOG.debug(f"STATIONS RECIEVED BY GET_STATIONS: {self.stations}")
        self.station_index = 0

    def get_station_count(self):
        return len(self.stations)

    def get_station_index(self):
        return self.station_index

    def get_current_station(self):
        if len(self.stations) > 0:
            if self.station_index > (len(self.stations) - 1):
                # this covers up a bug
                self.station_index = 0
            return self.stations[self.station_index]
        return None

    def get_next_station(self):
        if self.station_index == len(self.stations):
            self.station_index = 0
        else:
            self.station_index += 1
        return self.get_current_station()

    def get_previous_station(self):
        if self.station_index == 0:
            self.station_index = len(self.stations) - 1
        else:
            self.station_index -= 1
        return self.get_current_station()

    def get_next_channel(self):
<<<<<<< HEAD
        LOG.debug(f"NEXT CHANNEL CALLED: CHANNEL INDEX IS {self.channel_index}")
=======
>>>>>>> bb7c5f72
        if self.channel_index == len(self.genre_tags) - 1:
            self.channel_index = 0
        else:
            self.channel_index += 1
<<<<<<< HEAD
        LOG.debug(f"CHANNEL INCREMENTED: {self.channel_index}")
        LOG.debug(f"CORESPONDING GENRE: {self.genre_tags[self.channel_index]}")
        self.station_index = 0
        self.get_stations(self.genre_tags[self.channel_index])
        # This appears to serve no purpose at all.
        # Only place it is called doesn't take any return.
=======
        self.index = 0
        self.get_stations(self.genre_tags[self.channel_index])
>>>>>>> bb7c5f72
        return self.genre_tags[self.channel_index]

    def get_previous_channel(self):
        if self.channel_index == 0:
            self.channel_index = len(self.genre_tags) - 1
        else:
            self.channel_index -= 1
<<<<<<< HEAD
        self.station_index = 0
=======
        self.index = 0
>>>>>>> bb7c5f72
        self.get_stations(self.genre_tags[self.channel_index])
        return self.genre_tags[self.channel_index]<|MERGE_RESOLUTION|>--- conflicted
+++ resolved
@@ -15,11 +15,8 @@
 import random
 import requests
 
-<<<<<<< HEAD
 from mycroft.util.log import LOG
 
-=======
->>>>>>> bb7c5f72
 from pyradios.base_url import fetch_hosts
 
 
@@ -43,17 +40,13 @@
 
         self.base_urls = ["https://" + host + "/json/" for host in fetch_hosts()]
         self.base_url = random.choice(self.base_urls)
-<<<<<<< HEAD
         LOG.debug(f"BASE URL CHOSEN: {self.base_url}")
         LOG.debug(f"NUMBER OF BASE URLS FOUND: {len(self.base_urls)}")
-=======
->>>>>>> bb7c5f72
         self.genre_tags_response = self.query_server("tags?order=stationcount&reverse=true&hidebroken=true&limit=10000")
         if not self.genre_tags_response:
             # TODO: Figure out what to do if we can't get a server at all.
             pass
 
-<<<<<<< HEAD
         # There are many "genre" tags which are actually specific to one station.
         # Since these aren't genres and they clutter things up, we'll
         # only take tags that have 2 or more.
@@ -69,18 +62,12 @@
         self.genre_tags, self.genre_weights = map(list, zip(*self.genre_tags))
         LOG.debug(f"FIRST GENRE TAG IS {self.genre_tags[0]}")
         LOG.debug(f"FIRST GENRE WEIGHT IS {self.genre_weights[0]}")
-=======
-        self.genre_tags = [genre.get("name", "") for genre in self.genre_tags_response]
->>>>>>> bb7c5f72
 
         self.channel_index = 0
         # Default to using the genre tag with the most radio stations.
         # As of this comment it is "pop".
         self.last_search_terms = self.genre_tags[self.channel_index]
-<<<<<<< HEAD
         LOG.debug(f"DEFAULT LAST SEARCH TERM: {self.last_search_terms}")
-=======
->>>>>>> bb7c5f72
         self.genre_to_play = ""
         self.get_stations(self.last_search_terms)
         LOG.debug(f"SEARCH TERM RETURNS {len(self.stations)} stations")
@@ -144,17 +131,11 @@
         return False
 
     def _search(self, srch_term, limit):
-<<<<<<< HEAD
         LOG.debug(f"_SEARCH got {srch_term}, {limit}")
         endpoint = f"stations/search?limit={limit}&hidebroken=true&order=clickcount&reverse=true&tagList="
         query = srch_term.replace(" ", "+")
         endpoint += query
         LOG.debug(f"ENDPOINT: {endpoint}")
-=======
-        endpoint = f"stations/search?limit={limit}&hidebroken=true&order=clickcount&reverse=true&tagList="
-        query = srch_term.replace(" ", "+")
-        endpoint += query
->>>>>>> bb7c5f72
         # print("\n\n%s\n\n" % (uri,)) -- Where are print statements going?
         stations = self.query_server(endpoint)
         if stations:
@@ -192,10 +173,7 @@
         unique_stations = {}
         self.original_utterance = sentence
         search_term_candidate = self.clean_sentence(sentence)
-<<<<<<< HEAD
         LOG.debug(f"SEARCH TERM AFTER CLEANING: {search_term_candidate}")
-=======
->>>>>>> bb7c5f72
         if search_term_candidate in self.genre_tags:
             self.last_search_terms = search_term_candidate
             self.genre_to_play = self.last_search_terms
@@ -205,13 +183,9 @@
             # if search terms after clean are null it was most
             # probably something like 'play music' or 'play
             # radio' so we will just select a random genre
-<<<<<<< HEAD
             # weighted by the number of stations in each
             self.last_search_terms = random.choices(self.genre_tags, weights=self.genre_weights, k=1)[0]
-=======
             self.channel_index = random.randrange(len(self.genre_tags) - 1)
-            self.last_search_terms = self.genre_tags[self.channel_index]
->>>>>>> bb7c5f72
             self.genre_to_play = self.last_search_terms
 
         stations = self._search(self.last_search_terms, limit)
@@ -309,25 +283,17 @@
         return self.get_current_station()
 
     def get_next_channel(self):
-<<<<<<< HEAD
         LOG.debug(f"NEXT CHANNEL CALLED: CHANNEL INDEX IS {self.channel_index}")
-=======
->>>>>>> bb7c5f72
         if self.channel_index == len(self.genre_tags) - 1:
             self.channel_index = 0
         else:
             self.channel_index += 1
-<<<<<<< HEAD
         LOG.debug(f"CHANNEL INCREMENTED: {self.channel_index}")
         LOG.debug(f"CORESPONDING GENRE: {self.genre_tags[self.channel_index]}")
         self.station_index = 0
         self.get_stations(self.genre_tags[self.channel_index])
         # This appears to serve no purpose at all.
         # Only place it is called doesn't take any return.
-=======
-        self.index = 0
-        self.get_stations(self.genre_tags[self.channel_index])
->>>>>>> bb7c5f72
         return self.genre_tags[self.channel_index]
 
     def get_previous_channel(self):
@@ -335,10 +301,6 @@
             self.channel_index = len(self.genre_tags) - 1
         else:
             self.channel_index -= 1
-<<<<<<< HEAD
         self.station_index = 0
-=======
-        self.index = 0
->>>>>>> bb7c5f72
         self.get_stations(self.genre_tags[self.channel_index])
         return self.genre_tags[self.channel_index]