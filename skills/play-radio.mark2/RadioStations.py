# Copyright 2021 Mycroft AI Inc.
#
# Licensed under the Apache License, Version 2.0 (the "License");
# you may not use this file except in compliance with the License.
# You may obtain a copy of the License at
#
#    http://www.apache.org/licenses/LICENSE-2.0
#
# Unless required by applicable law or agreed to in writing, software
# distributed under the License is distributed on an "AS IS" BASIS,
# WITHOUT WARRANTIES OR CONDITIONS OF ANY KIND, either express or implied.
# See the License for the specific language governing permissions and
# limitations under the License.

import random
import requests
import re
from typing import Optional

from mycroft.util.log import LOG

from pyradios.base_url import fetch_hosts

# The maximum length for strings to be displayed in the UI.
# Strings that are too long will overlap and be unreadable
# in the marquee field. If strings are distorted, reduce
# this number.
CHARACTER_LIMIT = 35


def sort_on_vpc(k):
    return k["votes_plus_clicks"]


def sort_on_confidence(k):
    return k["confidence"]


# Helper functions.


def clean_string(string: str) -> str:
    """
    Cleans up input for display in the GUI.

    Some kind of full sanitization might be preferable,
    but for now we will just remove anything that is not
    a word, a space, or a few punctuation marks.

    The punctuation marks it leaves are mostly
    delimiters that can be used for truncation later.
    """
    string = (
        string.replace("'", "").replace('"', "").replace("\n", " ").replace("\t", " ")
    )
    string = re.sub(r"[^\w,/\-\. ]", " ", string)
    string = re.sub(r"\s\s+", " ", string)
    return string.strip()


def truncate_input_string(string: str) -> str:
    """
    Takes a string (expected to be from the Radio
    Browser service) and attempts to truncate it
    (if it is too long) in a smart way.
    """
    if len(string) <= CHARACTER_LIMIT:
        return string
    chunks = [chunk.strip() for chunk in re.split(r"[/\-]", string)]
    truncated_string = _construct_string(chunks)
    if not truncated_string:
        subchunks = chunks[0].split(" ")
        truncated_string = _construct_string(subchunks)
    if truncated_string:
        return truncated_string
    else:
        return chunks[0][:CHARACTER_LIMIT]


def _construct_string(chunks: list) -> Optional[str]:
    """
    Rebuilds a string that is too long, up to
    the value in CHARACTER_LIMIT.
    """
    truncated_string = ""
    for chunk in chunks:
        if len(truncated_string) + len(chunk) < CHARACTER_LIMIT:
            truncated_string += " " + chunk
        else:
            return truncated_string.strip()
    return None


class RadioStations:
    def __init__(self):
        self.station_index = 0
        self.blacklist = [
            "icecast",
        ]
        self.media_verbs = ["play", "listen", "turn on", "start"]
        self.noise_words = ["on", "to", "the", "music", "station", "channel", "radio"]
        self.search_limit = 1000

        self.base_urls = ["https://" + host + "/json/" for host in fetch_hosts()]
        self.base_url = random.choice(self.base_urls)
        self.genre_tags_response = self.query_server(
            "tags?order=stationcount&reverse=true&hidebroken=true&limit=10000"
        )
        self.stations = []

        if self.genre_tags_response:
            # TODO: Figure out what to do if we can't get a server at all.

            # The way this mess is currently written we can't end the session
            # with some dialog within this class, instead we must wait for
            # the RadioFreeMycroftSkill class to find these attributes empty
            # (since that class just accesses all of this
            # class's attributes without waiting for anything to be
            # returned).
            # Once it gets nothing back it will emit a fairly appropriate
            # bit of dialog and end the session. I can't think of a better
            # way to do this without a major refactoring.

            # There are many "genre" tags which are actually specific to one station.
            # First make a list of lists to simplify.
            self.genre_tags = [
                [genre.get("name", ""), genre.get("stationcount", "")]
                for genre in self.genre_tags_response
            ]
            # Then split the lists. This will make things easier downstream
            # when we use station count to weight a random choice operation.
            self.genre_tags, self.genre_weights = map(list, zip(*self.genre_tags))

            self.channel_index = 0
            # Default to using the genre tag with the most radio stations.
            # As of this comment it is "pop".
            self.last_search_terms = self.genre_tags[self.channel_index]
            self.genre_to_play = ""
            self.get_stations(self.last_search_terms)
            self.original_utterance = ""

    def query_server(self, endpoint):
        """
        Since we have a list of possible servers to hit,
        and since servers can be unresponsive sometimes, if we
        don't get a success code we will retry with 10 different
        servers before giving up.

        Returns: a decoded response object.
        """
        retries = 0
        while retries < 10:
            response = self._get_response(endpoint)
            if 200 <= response.status_code < 300:
                LOG.debug(
                    f"Successful response from RadioBrowser server: {self.base_url}"
                )
                return response.json()
            else:
                LOG.debug(
                    f"Unsuccessful response from RadioBrowser server: {self.base_url}"
                )
                self.base_url = random.choice(self.base_urls)
                LOG.debug(
                    f"Retrying request from next RadioBrowser server: {self.base_url}"
                )
                retries += 1

    def _get_response(self, endpoint):
        retries = 0
        response = None
        while retries < 10:
            uri = self.base_url + endpoint
            try:
                response = requests.get(uri, timeout=3)
                return response
            except requests.Timeout:
                LOG.debug(f"Timeout {self.base_url}")
                self.base_url = random.choice(self.base_urls)
                LOG.debug(f"Trying with {self.base_url}")
                retries += 1

    def find_mime_type(self, url: str) -> str:
        """Determine the mime type of a file at the given url.
        Args:
            url: remote url to check
        Returns:
            Mime type - defaults to 'audio/mpeg'
        """
        mime = "audio/mpeg"
        response = requests.Session().head(url, allow_redirects=True)
        if 200 <= response.status_code < 300:
            mime = response.headers["content-type"]
        return mime

    def clean_sentence(self, sentence):
        sentence = sentence.lower()
        sa = sentence.split(" ")
        vrb = sa[0].lower()
        if vrb in self.media_verbs:
            sentence = sentence[len(vrb) :]

        sa = sentence.split(" ")
        final_sentence = ""
        for wrd in sa:
            if wrd not in self.noise_words:
                final_sentence += " " + wrd

        return final_sentence.strip()

    def domain_is_unique(self, stream_uri, stations):
        return True

    def blacklisted(self, stream_uri):
        for bl in self.blacklist:
            if bl in stream_uri:
                return True
        return False

    def _search(self, srch_term, limit):
        endpoint = f"stations/search?limit={limit}&hidebroken=true&order=clickcount&reverse=true&tagList="
        query = srch_term.replace(" ", "+")
        endpoint += query
        LOG.debug(f"ENDPOINT: {endpoint}")
        # print("\n\n%s\n\n" % (uri,)) -- Where are print statements going?
        stations = self.query_server(endpoint)
        if stations:
            return stations
        else:
            # TODO: What if it fails?
            return []

    def confidence(self, phrase, station):
        # TODO this needs to be shared between radio
        # and music (probably all common plays) BUT I don't know if I want it
        # to be the one in common play. we will see.
        phrase = phrase.lower()
        name = station["name"]
        name = name.replace("\n", " ")
        name = name.lower()
        tags = station.get("tags", [])
        if type(tags) is not list:
            tags = tags.split(",")
        confidence = 0.0
        if phrase in name:
            confidence += 0.1
        for tag in tags:
            tag = tag.lower()
            if phrase in tag:
                confidence += 0.01
            if phrase == tag:
                confidence += 0.1

        confidence = min(confidence, 1.0)
        return confidence

    def weighted_random_genre(self) -> str:
        """
        Performs a weighted random search of genre tags
        using a special reweighting system founded on
        station count but that gives extra weight to
        more popular, etc., stations. Also excludes
        tags with only one station.
        """
        # First zip up the weights and genre tags.
        genre_weights = zip(self.genre_tags, self.genre_weights)
        filtered_tags = [
            genre_weight for genre_weight in genre_weights if genre_weight[1] > 1
        ]
        # TODO: Additional weighting fun to go here very soon.
        # Split the lists again.
        filtered_genre_tags, filtered_genre_weights = map(list, zip(*filtered_tags))
        return random.choices(filtered_genre_tags, weights=filtered_genre_weights, k=1)[
            0
        ]

    def search(self, sentence, limit):
        unique_stations = {}
        self.original_utterance = sentence
        search_term_candidate = self.clean_sentence(sentence)
        if search_term_candidate in self.genre_tags:
            self.last_search_terms = search_term_candidate
            self.genre_to_play = self.last_search_terms
        else:
<<<<<<< HEAD
            self.last_search_terms = ""
        if not self.last_search_terms:
=======
            return None
        if self.last_search_terms == "":
>>>>>>> 45794756
            # if search terms after clean are null it was most
            # probably something like 'play music' or 'play
            # radio' so we will just select a random genre
            # weighted by the number of stations in each
            self.last_search_terms = self.weighted_random_genre()
            self.genre_to_play = self.last_search_terms

        stations = self._search(self.last_search_terms, limit)
        LOG.debug("RETURNED FROM _SEARCH: {len(stations})")
        # whack dupes, favor match confidence
        for station in stations:
            if station["name"]:
                station["name"] = truncate_input_string(clean_string(station["name"]))
            station_name = station.get("name", "")
            stream_uri = station.get("url_resolved", "")
            if stream_uri != "" and not self.blacklisted(stream_uri):
                if station_name in unique_stations:
                    if (
                        self.confidence(self.original_utterance, station)
                        > unique_stations[station_name]["confidence"]
                    ):
                        station["confidence"] = self.confidence(
                            self.original_utterance, station
                        )
                        unique_stations[station_name] = station
                else:
                    if self.domain_is_unique(stream_uri, stations):
                        station["confidence"] = self.confidence(
                            self.original_utterance, station
                        )
                        unique_stations[station_name] = station

        res = []
        for station in unique_stations:
            votes_plus_clicks = 0
            votes_plus_clicks += int(unique_stations[station].get("votes", 0))
            votes_plus_clicks += int(unique_stations[station].get("clickcount", 0))
            unique_stations[station]["votes_plus_clicks"] = votes_plus_clicks

            res.append(unique_stations[station])

        # res.sort(key=sort_on_vpc, reverse=True)
        res.sort(key=sort_on_confidence, reverse=True)
        return res

    def get_stations(self, utterance):
        self.stations = self.search(utterance, self.search_limit)
        self.station_index = 0

    def get_station_count(self):
        return len(self.stations)

    def get_station_index(self):
        return self.station_index

    def get_current_station(self):
        if self.stations and len(self.stations) > 0:
            if self.station_index > (len(self.stations) - 1):
                # this covers up a bug
                self.station_index = 0
            return self.stations[self.station_index]
        return None

    def get_next_station(self):
        if self.station_index == len(self.stations):
            self.station_index = 0
        else:
            self.station_index += 1
        return self.get_current_station()

    def get_previous_station(self):
        if self.station_index == 0:
            self.station_index = len(self.stations) - 1
        else:
            self.station_index -= 1
        return self.get_current_station()

    def get_next_channel(self):
        LOG.debug(f"NEXT CHANNEL CALLED: CHANNEL INDEX IS {self.channel_index}")
        if self.channel_index == len(self.genre_tags) - 1:
            self.channel_index = 0
        else:
            self.channel_index += 1
        LOG.debug(f"CHANNEL INCREMENTED: {self.channel_index}")
        LOG.debug(f"CORESPONDING GENRE: {self.genre_tags[self.channel_index]}")
        self.station_index = 0
        self.get_stations(self.genre_tags[self.channel_index])
        # This appears to serve no purpose at all.
        # Only place it is called doesn't take any return.
        return self.genre_tags[self.channel_index]

    def get_previous_channel(self):
        if self.channel_index == 0:
            self.channel_index = len(self.genre_tags) - 1
        else:
            self.channel_index -= 1
        self.station_index = 0
        self.get_stations(self.genre_tags[self.channel_index])
        return self.genre_tags[self.channel_index]<|MERGE_RESOLUTION|>--- conflicted
+++ resolved
@@ -282,13 +282,8 @@
             self.last_search_terms = search_term_candidate
             self.genre_to_play = self.last_search_terms
         else:
-<<<<<<< HEAD
             self.last_search_terms = ""
         if not self.last_search_terms:
-=======
-            return None
-        if self.last_search_terms == "":
->>>>>>> 45794756
             # if search terms after clean are null it was most
             # probably something like 'play music' or 'play
             # radio' so we will just select a random genre
