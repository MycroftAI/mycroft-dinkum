--- conflicted
+++ resolved
@@ -43,7 +43,7 @@
         LOG.debug(f"BASE URL CHOSEN: {self.base_url}")
         LOG.debug(f"NUMBER OF BASE URLS FOUND: {len(self.base_urls)}")
         self.genre_tags_response = self.query_server("tags?order=stationcount&reverse=true&hidebroken=true&limit=10000")
-<<<<<<< HEAD
+
         if self.genre_tags_response:
             # TODO: Figure out what to do if we can't get a server at all.
             
@@ -118,58 +118,6 @@
                 LOG.debug(f"Timeout {self.base_url}")
                 self.base_url = random.choice(self.base_urls)
                 LOG.debug(f"Trying with {self.base_url}")
-                retries += 1
- 
-=======
-        if not self.genre_tags_response:
-            # TODO: Figure out what to do if we can't get a server at all.
-            pass
-
-        # There are many "genre" tags which are actually specific to one station.
-        # Since these aren't genres and they clutter things up, we'll
-        # only take tags that have 2 or more.
-        # First make a list of lists to simplify.
-        self.genre_tags = [
-            [genre.get("name", ""), genre.get("stationcount", "")] for genre in self.genre_tags_response
-            if genre["stationcount"] and genre["stationcount"] > 2
-        ]
-        LOG.debug(f"{len(self.genre_tags_response)} genre tags returned.")
-        LOG.debug(f"{len(self.genre_tags)} genre tags after filtering.")
-        # Then split the lists. This will make things easier downstream
-        # when we use station count to weight a random choice operation.
-        self.genre_tags, self.genre_weights = map(list, zip(*self.genre_tags))
-        LOG.debug(f"FIRST GENRE TAG IS {self.genre_tags[0]}")
-        LOG.debug(f"FIRST GENRE WEIGHT IS {self.genre_weights[0]}")
-
-        self.channel_index = 0
-        # Default to using the genre tag with the most radio stations.
-        # As of this comment it is "pop".
-        self.last_search_terms = self.genre_tags[self.channel_index]
-        LOG.debug(f"DEFAULT LAST SEARCH TERM: {self.last_search_terms}")
-        self.genre_to_play = ""
-        self.get_stations(self.last_search_terms)
-        LOG.debug(f"SEARCH TERM RETURNS {len(self.stations)} stations")
-        LOG.debug(f"FIRST STATION RETURNED IS {len(self.stations[0])}")
-        self.original_utterance = ""
->>>>>>> 0afeff3f
-
-    def query_server(self, endpoint):
-        """
-        Since we have a list of possible servers to hit,
-        and since servers can be unresponsive sometimes, if we
-        don't get a success code we will retry with 10 different
-        servers before giving up.
-
-        Returns: a decoded response object.
-        """
-        uri = self.base_url + endpoint
-        response = requests.get(uri)
-        retries = 0
-        while retries < 10:
-            if 200 <= response.status_code < 300:
-                return response.json()
-            else:
-                self.base_url = random.choice(self.base_urls)
                 retries += 1
 
     def find_mime_type(self, url: str) -> str:
@@ -264,10 +212,6 @@
             # radio' so we will just select a random genre
             # weighted by the number of stations in each
             self.last_search_terms = random.choices(self.genre_tags, weights=self.genre_weights, k=1)[0]
-<<<<<<< HEAD
-=======
-            self.channel_index = random.randrange(len(self.genre_tags) - 1)
->>>>>>> 0afeff3f
             self.genre_to_play = self.last_search_terms
 
         stations = self._search(self.last_search_terms, limit)
