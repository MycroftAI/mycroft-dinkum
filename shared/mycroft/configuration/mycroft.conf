--- conflicted
+++ resolved
@@ -98,14 +98,8 @@
 
   // Open Weather Map direct access info
   "openweathermap": {
-<<<<<<< HEAD
-    "url": "https://api.openweathermap.org/data/2.5",
-    "key": "53f38c4141f0014860bc82d2ed7ad083"
-    // "key": "243b7e5aebc39b9b90d53972de0058cf"
-=======
-    "url": "https://api.openweathermap.org/data/2.5"
-    // "key": "INSERT-YOUR-OWN-OWM-API-KEY-HERE"
->>>>>>> 675839eb
+   "url": "https://api.openweathermap.org/data/2.5"
+   // "key": "INSERT-YOUR-OWN-OWM-API-KEY-HERE"
   },
 
   // The mycroft-core messagebus websocket
